// ----------------------------------------------------------------------------
// -                        Open3D: www.open3d.org                            -
// ----------------------------------------------------------------------------
// The MIT License (MIT)
//
// Copyright (c) 2018 www.open3d.org
//
// Permission is hereby granted, free of charge, to any person obtaining a copy
// of this software and associated documentation files (the "Software"), to deal
// in the Software without restriction, including without limitation the rights
// to use, copy, modify, merge, publish, distribute, sublicense, and/or sell
// copies of the Software, and to permit persons to whom the Software is
// furnished to do so, subject to the following conditions:
//
// The above copyright notice and this permission notice shall be included in
// all copies or substantial portions of the Software.
//
// THE SOFTWARE IS PROVIDED "AS IS", WITHOUT WARRANTY OF ANY KIND, EXPRESS OR
// IMPLIED, INCLUDING BUT NOT LIMITED TO THE WARRANTIES OF MERCHANTABILITY,
// FITNESS FOR A PARTICULAR PURPOSE AND NONINFRINGEMENT. IN NO EVENT SHALL THE
// AUTHORS OR COPYRIGHT HOLDERS BE LIABLE FOR ANY CLAIM, DAMAGES OR OTHER
// LIABILITY, WHETHER IN AN ACTION OF CONTRACT, TORT OR OTHERWISE, ARISING
// FROM, OUT OF OR IN CONNECTION WITH THE SOFTWARE OR THE USE OR OTHER DEALINGS
// IN THE SOFTWARE.
// ----------------------------------------------------------------------------

#include <gtest/gtest.h>
#include <string>

#include "TestUtility/Print.h"
#include "TestUtility/Rand.h"
#include "TestUtility/Raw.h"
<<<<<<< HEAD
=======
using namespace std;
>>>>>>> 31fc967b

int main(int argc, char **argv) {
    testing::InitGoogleTest(&argc, argv);

    return RUN_ALL_TESTS();
}<|MERGE_RESOLUTION|>--- conflicted
+++ resolved
@@ -30,10 +30,7 @@
 #include "TestUtility/Print.h"
 #include "TestUtility/Rand.h"
 #include "TestUtility/Raw.h"
-<<<<<<< HEAD
-=======
 using namespace std;
->>>>>>> 31fc967b
 
 int main(int argc, char **argv) {
     testing::InitGoogleTest(&argc, argv);
